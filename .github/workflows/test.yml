--- conflicted
+++ resolved
@@ -40,55 +40,6 @@
       # https://twitter.com/jonhoo/status/1571290371124260865
       - name: cargo test --locked
         run: cargo test --locked --all-features --all-targets
-<<<<<<< HEAD
-=======
-      # https://github.com/rust-lang/cargo/issues/6669
-      - name: cargo test --doc
-        run: cargo test --locked --all-features --doc
-  minimal:
-    # This action chooses the oldest version of the dependencies permitted by Cargo.toml to ensure
-    # that this crate is compatible with the minimal version that this crate and its dependencies
-    # require. This will pickup issues where this create relies on functionality that was introduced
-    # later than the actual version specified (e.g., when we choose just a major version, but a
-    # method was added after this version).
-    #
-    # This particular check can be difficult to get to succeed as often transitive dependencies may
-    # be incorrectly specified (e.g., a dependency specifies 1.0 but really requires 1.1.5). There
-    # is an alternative flag available -Zdirect-minimal-versions that uses the minimal versions for
-    # direct dependencies of this crate, while selecting the maximal versions for the transitive
-    # dependencies. Alternatively, you can add a line in your Cargo.toml to artificially increase
-    # the minimal dependency, which you do with e.g.:
-    # ```toml
-    # # for minimal-versions
-    # [target.'cfg(any())'.dependencies]
-    # openssl = { version = "0.10.55", optional = true } # needed to allow foo to build with -Zminimal-versions
-    # ```
-    # The optional = true is necessary in case that dependency isn't otherwise transitively required
-    # by your library, and the target bit is so that this dependency edge never actually affects
-    # Cargo build order. See also
-    # https://github.com/jonhoo/fantoccini/blob/fde336472b712bc7ebf5b4e772023a7ba71b2262/Cargo.toml#L47-L49.
-    # This action is run on ubuntu with the stable toolchain, as it is not expected to fail
-    runs-on: ubuntu-latest
-    name: ubuntu / stable / minimal-versions
-    steps:
-      - uses: actions/checkout@08c6903cd8c0fde910a37f88322edcfb5dd907a8 # tag=v5.0.0
-        with:
-          submodules: true
-      - name: Install stable
-        uses: dtolnay/rust-toolchain@e97e2d8cc328f1b50210efc529dca0028893a2d9 # branch=master
-        with:
-          toolchain: stable
-      - name: Install nightly for -Zminimal-versions
-        uses: dtolnay/rust-toolchain@e97e2d8cc328f1b50210efc529dca0028893a2d9 # branch=master
-        with:
-          toolchain: nightly
-      - name: rustup default stable
-        run: rustup default stable
-      - name: cargo update -Zminimal-versions
-        run: cargo +nightly update -Zminimal-versions
-      - name: cargo test
-        run: cargo test --locked --all-features --all-targets
->>>>>>> febe2101
   os-check:
     # run cargo test on mac and windows
     runs-on: ${{ matrix.os }}
@@ -150,11 +101,7 @@
           toolchain: stable
           components: llvm-tools-preview
       - name: cargo install cargo-llvm-cov
-<<<<<<< HEAD
-        uses: taiki-e/install-action@d31232495ad76f47aad66e3501e47780b49f0f3e # tag=v2.57.5
-=======
         uses: taiki-e/install-action@c0dee14250395ae6b1754a99f67c1d693138b102 # tag=v2.58.30
->>>>>>> febe2101
         with:
           tool: cargo-llvm-cov
       - name: cargo generate-lockfile
